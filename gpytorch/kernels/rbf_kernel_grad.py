--- conflicted
+++ resolved
@@ -52,32 +52,7 @@
         >>> covar_module = gpytorch.kernels.ScaleKernel(gpytorch.kernels.RBFKernelGrad(batch_shape=torch.Size([2])))
         >>> covar = covar_module(x)  # Output: LazyTensor of size (2 x 60 x 60)
     """
-<<<<<<< HEAD
 
-    def __init__(
-        self,
-        ard_num_dims=None,
-        batch_size=1,
-        active_dims=None,
-        lengthscale_prior=None,
-        param_transform=softplus,
-        inv_param_transform=None,
-        eps=1e-6,
-        **kwargs
-    ):
-        super(RBFKernelGrad, self).__init__(
-            ard_num_dims=ard_num_dims,
-            batch_size=batch_size,
-            active_dims=active_dims,
-            lengthscale_prior=lengthscale_prior,
-            param_transform=param_transform,
-            inv_param_transform=inv_param_transform,
-            eps=eps,
-            **kwargs
-        )
-
-=======
->>>>>>> 7d665259
     def forward(self, x1, x2, diag=False, **params):
         b = 1
         if len(x1.size()) == 2:
