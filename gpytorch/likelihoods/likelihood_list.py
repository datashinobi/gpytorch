--- conflicted
+++ resolved
@@ -23,15 +23,9 @@
             for likelihood, args_ in zip(self.likelihoods, _get_tuple_args_(*args))
         ]
 
-<<<<<<< HEAD
-    def pyro_sample_outputs(self, *args, **kwargs):
-        return [
-            likelihood.pyro_sample_outputs(*args_, **kwargs)
-=======
     def pyro_sample_output(self, *args, **kwargs):
         return [
             likelihood.pyro_sample_output(*args_, **kwargs)
->>>>>>> 7d665259
             for likelihood, args_ in zip(self.likelihoods, _get_tuple_args_(*args))
         ]
 
