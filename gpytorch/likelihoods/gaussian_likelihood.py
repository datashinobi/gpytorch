#!/usr/bin/env python3

import math
from typing import Any, Optional

import torch
from torch import Tensor
from torch.nn.functional import softplus

from .. import settings
from ..distributions import MultivariateNormal, base_distributions
from ..lazy import DiagLazyTensor
from ..likelihoods import Likelihood
from .noise_models import FixedGaussianNoise, HomoskedasticNoise, Noise


class _GaussianLikelihoodBase(Likelihood):
    """Base class for Gaussian Likelihoods, supporting general heteroskedastic noise models."""

    def __init__(self, noise_covar: Noise) -> None:
        super().__init__()
        self.noise_covar = noise_covar

    def _shaped_noise_covar(self, base_shape: torch.Size, *params: Any):
        if len(params) > 0:
            # we can infer the shape from the params
            shape = None
        else:
            # here shape[:-1] is the batch shape requested, and shape[-1] is `n`, the number of points
            shape = base_shape
        return self.noise_covar(*params, shape=shape)

    def forward(
<<<<<<< HEAD
        self, function_samples: Tensor, *params: Any, observation_noise: Optional[Tensor] = None, **kwargs: Any
=======
        self,
        function_samples: Tensor,
        *params: Any,
        observation_noise: Optional[Tensor] = None,
        **kwargs: Any
>>>>>>> bf9a527a
    ):
        if observation_noise is None:
            self._shaped_noise_covar(function_samples.shape, *params).diag()
        else:
            var = observation_noise
        return base_distributions.Normal(function_samples, var)

    def marginal(
<<<<<<< HEAD
        self, function_dist: MultivariateNormal, *params: Any, observation_noise: Optional[Tensor] = None, **kwargs: Any
=======
        self,
        function_dist: MultivariateNormal,
        *params: Any,
        observation_noise: Optional[Tensor] = None,
        **kwargs: Any
>>>>>>> bf9a527a
    ) -> MultivariateNormal:
        mean, covar = function_dist.mean, function_dist.lazy_covariance_matrix
        if observation_noise is None:
            noise_covar = self._shaped_noise_covar(mean.shape, *params)
        else:
            noise_covar = DiagLazyTensor(observation_noise)
        full_covar = covar + noise_covar
        return function_dist.__class__(mean, full_covar)


class GaussianLikelihood(_GaussianLikelihoodBase):
    def __init__(
        self,
        noise_prior=None,
        batch_size=1,
        param_transform=softplus,
        inv_param_transform=None,
        **kwargs
    ):
        noise_covar = HomoskedasticNoise(
            noise_prior=noise_prior,
            batch_size=batch_size,
            param_transform=param_transform,
            inv_param_transform=inv_param_transform,
        )
        super().__init__(noise_covar=noise_covar)

    def _param_transform(self, value: Tensor) -> Tensor:
        return self.noise_covar._param_transform(value)

    def _inv_param_transform(self, value: Tensor) -> Tensor:
        return self.noise_covar._inv_param_transform(value)

    @property
    def noise(self) -> Tensor:
        return self.noise_covar.noise

    @noise.setter
    def noise(self, value: Tensor) -> None:
        self.noise_covar.initialize(noise=value)

    @property
    def raw_noise(self) -> Tensor:
        return self.noise_covar.raw_noise

    @raw_noise.setter
    def raw_noise(self, value: Tensor) -> None:
        self.noise_covar.initialize(raw_noise=value)

<<<<<<< HEAD
    def expected_log_prob(self, target: Tensor, input: MultivariateNormal, *params: Any, **kwargs: Any) -> Tensor:
=======
    def expected_log_prob(
        self, target: Tensor, input: MultivariateNormal, *params: Any, **kwargs: Any
    ) -> Tensor:
>>>>>>> bf9a527a
        mean, variance = input.mean, input.variance
        noise = self.noise_covar.noise

        if mean.dim() > target.dim():
            target = target.unsqueeze(-1)

        if variance.ndimension() == 1:
            if settings.debug.on() and noise.size(0) > 1:
                raise RuntimeError(
                    "With batch_size > 1, expected a batched MultivariateNormal distribution."
                )
            noise = noise.squeeze(0)

        res = -0.5 * ((target - mean) ** 2 + variance) / noise
        res += -0.5 * noise.log() - 0.5 * math.log(2 * math.pi)
        return res.sum(-1)


class FixedNoiseGaussianLikelihood(_GaussianLikelihoodBase):
    def __init__(self, noise: Tensor, **kwargs) -> None:
        super().__init__(noise_covar=FixedGaussianNoise(noise=noise))

    @property
    def noise(self) -> Tensor:
        return self.noise_covar.noise

    @noise.setter
    def noise(self, value: Tensor) -> None:
        self.noise_covar.initialize(noise=value)<|MERGE_RESOLUTION|>--- conflicted
+++ resolved
@@ -31,15 +31,7 @@
         return self.noise_covar(*params, shape=shape)
 
     def forward(
-<<<<<<< HEAD
         self, function_samples: Tensor, *params: Any, observation_noise: Optional[Tensor] = None, **kwargs: Any
-=======
-        self,
-        function_samples: Tensor,
-        *params: Any,
-        observation_noise: Optional[Tensor] = None,
-        **kwargs: Any
->>>>>>> bf9a527a
     ):
         if observation_noise is None:
             self._shaped_noise_covar(function_samples.shape, *params).diag()
@@ -48,15 +40,7 @@
         return base_distributions.Normal(function_samples, var)
 
     def marginal(
-<<<<<<< HEAD
         self, function_dist: MultivariateNormal, *params: Any, observation_noise: Optional[Tensor] = None, **kwargs: Any
-=======
-        self,
-        function_dist: MultivariateNormal,
-        *params: Any,
-        observation_noise: Optional[Tensor] = None,
-        **kwargs: Any
->>>>>>> bf9a527a
     ) -> MultivariateNormal:
         mean, covar = function_dist.mean, function_dist.lazy_covariance_matrix
         if observation_noise is None:
@@ -106,13 +90,7 @@
     def raw_noise(self, value: Tensor) -> None:
         self.noise_covar.initialize(raw_noise=value)
 
-<<<<<<< HEAD
     def expected_log_prob(self, target: Tensor, input: MultivariateNormal, *params: Any, **kwargs: Any) -> Tensor:
-=======
-    def expected_log_prob(
-        self, target: Tensor, input: MultivariateNormal, *params: Any, **kwargs: Any
-    ) -> Tensor:
->>>>>>> bf9a527a
         mean, variance = input.mean, input.variance
         noise = self.noise_covar.noise
 
